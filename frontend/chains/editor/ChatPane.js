import React, { useEffect } from "react";
import { Box, IconButton, Spinner } from "@chakra-ui/react";
import { useColorMode } from "@chakra-ui/react";
import { useChatGraph } from "chat/hooks/useChatGraph";
import {
  ChatInterface,
  ChatStyle,
  DEFAULT_CHAT_DARK_STYLE,
  DEFAULT_CHAT_LIGHT_STYLE,
  DEFAULT_CHAT_STYLE,
} from "chat/ChatInterface";
import { FontAwesomeIcon } from "@fortawesome/react-fontawesome";
import { faTrash } from "@fortawesome/free-solid-svg-icons";
import { useClearMessages } from "chat/hooks/useClearMessages";
import { ChatInputProvider } from "chat/input/ChatInputProvider";
<<<<<<< HEAD
=======
import { useRightSidebarContext } from "site/sidebar/context";
>>>>>>> e787bd31

const SCROLLBOX = {
  height: "calc(100vh - 50px - 140px)",
  width: "100%",
};

const INPUT = {
  width: "calc(100% - 30px)",
};

const useStyle = () => {
  const { colorMode } = useColorMode();
  const sideBar = useRightSidebarContext();
  return React.useMemo(() => {
    const message_diff = sideBar.size - 200;
    const CHAT_PANE_DARK_STYLE = {
      ...DEFAULT_CHAT_DARK_STYLE,
      container: {},
      scrollbox: {
        ...DEFAULT_CHAT_STYLE.dark.scrollbox,
        ...SCROLLBOX,
      },
      avatar: {
        ...DEFAULT_CHAT_STYLE.dark.avatar,
        bg: "blackAlpha.400",
        border: "1px solid",
        borderColor: "transparent",
      },
      messages: {},
      message: {
        ...DEFAULT_CHAT_STYLE.dark.message,
        container: {},
        body: {},
        content: {
          ...DEFAULT_CHAT_STYLE.dark.message.content,
          bg: "blackAlpha.200",
          borderRadius: 5,
          width: `calc(${sideBar.width} - 80px)`,
          transition: "width 0.2s ease-in",
        },
        footer: {
          ...DEFAULT_CHAT_STYLE.dark.message.footer,
          bg: "transparent",
        },
      },
      input: {
        ...INPUT,
        bg: "gray.800",
        color: "gray.100",
        borderColor: "gray.600",
      },
    };

    const CHAT_PANE_LIGHT_STYLE = {
      ...DEFAULT_CHAT_LIGHT_STYLE,
      container: {},
      scrollbox: {
        ...DEFAULT_CHAT_STYLE.dark.scrollbox,
        ...SCROLLBOX,
      },
      avatar: {
        ...DEFAULT_CHAT_STYLE.light.avatar,
        color: "blackAlpha.600",
        bg: "gray.200",
        borderColor: "gray.300",
        avatarColor: "gray.500",
      },
      messages: {
        width: "100%",
      },
      message: {
        ...DEFAULT_CHAT_STYLE.light.message,
        container: {},
        body: {},
        content: {
          ...DEFAULT_CHAT_STYLE.light.message.content,
          bg: "blackAlpha.200",
          borderRadius: 5,
          width: `calc(${sideBar.width} - 80px)`,
          transition: "width 0.2s ease-in",
        },
        footer: {
          ...DEFAULT_CHAT_STYLE.light.message.footer,
          bg: "transparent",
        },
      },
      input: {
        ...INPUT,
        bg: "gray.50",
        color: "gray.900",
        borderColor: "gray.300",
      },
    };
    return { light: CHAT_PANE_LIGHT_STYLE, dark: CHAT_PANE_DARK_STYLE };
  }, [colorMode, sideBar]);
};

export const ChatPane = ({ chatId }) => {
  const {
    response,
    call: loadGraph,
    isLoading: isLoadingChat,
  } = useChatGraph(chatId);
  const style = useStyle();
  const { clearMessages, isLoading: isLoadingReset } = useClearMessages(chatId);
  const graph = response?.data;
  const isLoading = isLoadingChat || isLoadingReset;

  useEffect(() => {
    loadGraph();
  }, [chatId]);

  return (
    <ChatInputProvider>
      <ChatStyle.Provider value={style}>
        {isLoading || !graph ? (
          <Spinner />
        ) : (
          <Box mt={2}>
            <ChatInterface
              graph={graph}
              scrollboxProps={{ overflowX: "hidden" }}
            />
            <Box width={"100%"} bg={"gray.800"} p={1} m={0}>
              <IconButton
                icon={<FontAwesomeIcon icon={faTrash} bg={"gray.800"} />}
                onClick={clearMessages}
                size={"xs"}
                title={"clear messages"}
              />
            </Box>
          </Box>
        )}
      </ChatStyle.Provider>
    </ChatInputProvider>
  );
};<|MERGE_RESOLUTION|>--- conflicted
+++ resolved
@@ -13,10 +13,7 @@
 import { faTrash } from "@fortawesome/free-solid-svg-icons";
 import { useClearMessages } from "chat/hooks/useClearMessages";
 import { ChatInputProvider } from "chat/input/ChatInputProvider";
-<<<<<<< HEAD
-=======
 import { useRightSidebarContext } from "site/sidebar/context";
->>>>>>> e787bd31
 
 const SCROLLBOX = {
   height: "calc(100vh - 50px - 140px)",
