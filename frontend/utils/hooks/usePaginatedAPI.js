import { useCallback, useEffect, useState } from "react";
import axios from "axios";
import qs from "qs";

export function usePaginatedAPI(
  endpoint,
  { args = {}, offset = 0, limit = 10, load = true, loadDependencies = [] } = {}
) {
  const [page, setPage] = useState(null);
<<<<<<< HEAD
  const [isLoading, setIsLoading] = useState(true);
  const globalArgs = args;
=======
  const [isLoading, setIsLoading] = useState(load);
>>>>>>> 982025e4

  const _load = useCallback(
    async (args = globalArgs) => {
      setIsLoading(true);
      const params = { limit, offset, ...args };
      try {
        const response = await axios.get(endpoint, {
          params,
          paramsSerializer: (params) => {
            return qs.stringify(params, { arrayFormat: "repeat" });
          },
        });
        setPage(response.data);
      } catch (error) {
        console.error("Failed to fetch data:", error);
      } finally {
        setIsLoading(false);
      }
    },
    [endpoint]
  );

  const clearPage = useCallback(() => {
    setPage(null);
  }, []);

  useEffect(() => {
    if (load) {
      _load();
    }
  }, [_load, ...loadDependencies]);

  return {
    page,
    clearPage,
    isLoading,
    load: _load,
  };
}<|MERGE_RESOLUTION|>--- conflicted
+++ resolved
@@ -7,12 +7,8 @@
   { args = {}, offset = 0, limit = 10, load = true, loadDependencies = [] } = {}
 ) {
   const [page, setPage] = useState(null);
-<<<<<<< HEAD
-  const [isLoading, setIsLoading] = useState(true);
+  const [isLoading, setIsLoading] = useState(load);
   const globalArgs = args;
-=======
-  const [isLoading, setIsLoading] = useState(load);
->>>>>>> 982025e4
 
   const _load = useCallback(
     async (args = globalArgs) => {
