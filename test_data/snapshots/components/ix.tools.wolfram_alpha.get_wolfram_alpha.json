--- conflicted
+++ resolved
@@ -63,14 +63,11 @@
             "max": null,
             "min": null,
             "name": "wolfram_alpha_app_id",
-<<<<<<< HEAD
             "secret_key": "Wolfram Alpha API",
-=======
             "parent": null,
             "required": false,
             "step": null,
             "style": null,
->>>>>>> 074d09f2
             "type": "str"
         }
     ],
