{
    "child_field": null,
    "class_path": "ix.tools.metaphor.get_metaphor_search",
    "config_schema": {
        "display_groups": null,
        "properties": {
            "metaphor_api_key": {
                "input_type": "secret",
                "type": "string"
            },
            "return_direct": {
                "default": false,
                "type": "boolean"
            },
            "verbose": {
                "default": false,
                "type": "boolean"
            }
        },
        "required": [
            "metaphor_api_key"
        ],
        "type": "object"
    },
    "connectors": null,
    "description": "Metaphor search queries",
    "display_type": "node",
    "fields": [
        {
            "choices": null,
            "default": false,
            "description": null,
            "input_type": null,
            "label": "",
            "max": null,
            "min": null,
            "name": "return_direct",
            "parent": null,
            "required": false,
            "step": null,
            "style": null,
            "type": "boolean"
        },
        {
            "choices": null,
            "default": false,
            "description": null,
            "input_type": null,
            "label": "",
            "max": null,
            "min": null,
            "name": "verbose",
            "parent": null,
            "required": false,
            "step": null,
            "style": null,
            "type": "boolean"
        },
        {
            "choices": null,
            "default": null,
            "description": null,
            "input_type": "secret",
            "label": "Metaphor API Key",
            "max": null,
            "min": null,
            "name": "metaphor_api_key",
            "parent": null,
            "required": true,
<<<<<<< HEAD
            "secret_key": "Metaphor API",
=======
            "step": null,
            "style": null,
>>>>>>> 074d09f2
            "type": "str"
        }
    ],
    "name": "Metaphor search",
    "type": "tool"
}<|MERGE_RESOLUTION|>--- conflicted
+++ resolved
@@ -67,12 +67,9 @@
             "name": "metaphor_api_key",
             "parent": null,
             "required": true,
-<<<<<<< HEAD
             "secret_key": "Metaphor API",
-=======
             "step": null,
             "style": null,
->>>>>>> 074d09f2
             "type": "str"
         }
     ],
