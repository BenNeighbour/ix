--- conflicted
+++ resolved
@@ -30,9 +30,16 @@
     """
     Dynamically create a Pydantic model class with fields for each variable
     """
-<<<<<<< HEAD
-    field_definitions = {field: (str, ...) for field in variables}
+    field_definitions = {field: (Any, ...) for field in variables}
     return create_model(name, **field_definitions)
+
+
+def create_args_model_v1(variables, name="DynamicModel") -> Type[BaseModel]:
+    """
+    Dynamically create a Pydantic model class with fields for each variable
+    """
+    field_definitions = {field: (Any, ...) for field in variables}
+    return create_model_v1(name, **field_definitions)
 
 
 def fields_from_signature(func: Callable) -> dict[str, tuple[type, Any]]:
@@ -68,16 +75,4 @@
     # Create the Pydantic model dynamically with arbitrary types allowed
     model_config = {"arbitrary_types_allowed": True}
     dynamic_model = create_model(name, __config__=model_config, **fields)
-    return dynamic_model
-=======
-    field_definitions = {field: (Any, ...) for field in variables}
-    return create_model(name, **field_definitions)
-
-
-def create_args_model_v1(variables, name="DynamicModel") -> Type[BaseModel]:
-    """
-    Dynamically create a Pydantic model class with fields for each variable
-    """
-    field_definitions = {field: (Any, ...) for field in variables}
-    return create_model_v1(name, **field_definitions)
->>>>>>> 4559100f
+    return dynamic_model