import logging
from typing import Optional
from uuid import UUID

from asgiref.sync import sync_to_async
from django.contrib.auth import get_user_model
from django.contrib.auth.models import AbstractUser
from django.db.models import Q
from fastapi import APIRouter, HTTPException, Depends
from pydantic import BaseModel


from ix.agents.models import Agent
from ix.chains.models import Chain
from ix.api.auth import get_request_user
from ix.api.chains.types import (
    Chain as ChainPydantic,
    ChainQueryPage,
    CreateChain,
    UpdateChain,
)
from ix.chat.models import Chat
from ix.task_log.models import Task

logger = logging.getLogger(__name__)
router = APIRouter()


class DeletedItem(BaseModel):
    id: UUID


@router.get("/chains/", response_model=ChainQueryPage, tags=["Chains"])
async def get_chains(
    search: Optional[str] = None,
    limit: int = 10,
    offset: int = 0,
<<<<<<< HEAD
    is_agent: bool = None,
=======
    is_agent: Optional[bool] = None,
>>>>>>> 2b2037f1
    user: AbstractUser = Depends(get_request_user),
):
    query = Chain.filtered_owners(user)

    if search:
        query = query.filter(Q(name__icontains=search))

    if is_agent is not None:
        query = query.filter(is_agent=is_agent)

    query = query.order_by("-created_at")

    # punting on async implementation of pagination until later
    return await sync_to_async(ChainQueryPage.paginate)(
        output_model=ChainPydantic, queryset=query, limit=limit, offset=offset
    )


async def create_chain_agent(chain: Chain, alias: str) -> Agent:
    """Create a non-test agent for a chain."""
    return await Agent.objects.acreate(
        name=chain.name,
        alias=alias,
        purpose=chain.description,
        chain=chain,
        is_test=False,
    )


async def create_chain_chat(chain: Chain) -> Chat:
    """Create a test chat for a chain."""

    # HAX: a shared fake user is used for all chains
    user_model = get_user_model()
    user = await user_model.objects.alatest("id")

    # Create objects for test chat. It's likely that most chains
    # will be tested in the chat. Better to create test chat
    # by default on chain creation where it's easy and optimize later.
    agent = await Agent.objects.acreate(
        name=chain.name,
        alias="test",
        purpose=chain.description,
        chain=chain,
        is_test=True,
    )
    task = await Task.objects.acreate(
        agent=agent,
        chain=chain,
        user=user,
    )
    return await Chat.objects.acreate(
        name=f"Test Chat: {chain.name}",
        lead=agent,
        task=task,
        is_test=True,
    )


async def create_chain_instance(**kwargs) -> Chain:
    """Create a chain. Includes creating a test agent, task, and chat."""

    alias = kwargs.pop("alias", None)
    chain = Chain(**kwargs)
    await chain.asave()

    # create test chat
    await create_chain_chat(chain)

    # create agent if chain is an agent.
    if chain.is_agent:
        await create_chain_agent(chain, alias)

    return chain


@router.post("/chains/", response_model=ChainPydantic, tags=["Chains"])
async def create_chain(
    chain: CreateChain, user: AbstractUser = Depends(get_request_user)
):
    new_chain = await create_chain_instance(**chain.model_dump(), user=user)
    return ChainPydantic.model_validate(new_chain)


@router.get("/chains/{chain_id}", response_model=ChainPydantic, tags=["Chains"])
async def get_chain_detail(
    chain_id: UUID, user: AbstractUser = Depends(get_request_user)
):
    query = Chain.filtered_owners(user)
    try:
        chain = await query.aget(id=chain_id)
    except Chain.DoesNotExist:
        raise HTTPException(status_code=404, detail="Chain not found")
    response = ChainPydantic.model_validate(chain)

    # fetch pass through properties so a second query isn't needed
    if chain.is_agent:
        agent = await Agent.objects.aget(chain=chain, is_test=False)
        response.alias = agent.alias

    return response


async def sync_chain_agent(chain: Chain, alias: str) -> None:
    """Sync the state of Chain and Agent objects.

    If chain.is_agent is True, then an agent should exist.
    Adjust the state of the agent to match the chain.
    """
    if chain.is_agent:
        if not await Agent.objects.filter(chain=chain).aexists():
            await create_chain_agent(chain, alias=alias)
        else:
            # sync properties to existing agent
            await Agent.objects.filter(chain=chain, is_test=False).aupdate(
                name=chain.name,
                alias=alias,
                purpose=chain.description,
            )
    else:
        # destroy agent if it exists
        if await Agent.objects.filter(chain=chain, is_test=False).aexists():
            await Agent.objects.filter(chain=chain, is_test=False).adelete()


@router.put("/chains/{chain_id}", response_model=ChainPydantic, tags=["Chains"])
async def update_chain(
    chain_id: UUID, chain: UpdateChain, user: AbstractUser = Depends(get_request_user)
):
    query = Chain.filtered_owners(user)
    try:
        existing_chain = await query.aget(id=chain_id)
    except Chain.DoesNotExist:
        raise HTTPException(status_code=404, detail="Chain not found")
    as_dict = chain.model_dump(exclude={"alias"})
    for field, value in as_dict.items():
        setattr(existing_chain, field, value)
    await existing_chain.asave(update_fields=as_dict.keys())

    # create / destroy agent if needed.
    await sync_chain_agent(existing_chain, alias=chain.alias)

    # sync properties to test agent
    await Agent.objects.filter(chain=existing_chain, is_test=True).aupdate(
        name=chain.name,
        purpose=chain.description,
    )

    response = ChainPydantic.model_validate(existing_chain)
    response.alias = chain.alias
    return response


@router.delete("/chains/{chain_id}", response_model=DeletedItem, tags=["Chains"])
async def delete_chain(chain_id: UUID, user: AbstractUser = Depends(get_request_user)):
    query = Chain.filtered_owners(user)
    try:
        existing_chain = await query.aget(id=chain_id)
    except Chain.DoesNotExist:
        raise HTTPException(status_code=404, detail="Chain not found")
    await existing_chain.adelete()
    return DeletedItem(id=chain_id)<|MERGE_RESOLUTION|>--- conflicted
+++ resolved
@@ -35,11 +35,7 @@
     search: Optional[str] = None,
     limit: int = 10,
     offset: int = 0,
-<<<<<<< HEAD
-    is_agent: bool = None,
-=======
     is_agent: Optional[bool] = None,
->>>>>>> 2b2037f1
     user: AbstractUser = Depends(get_request_user),
 ):
     query = Chain.filtered_owners(user)
