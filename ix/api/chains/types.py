--- conflicted
+++ resolved
@@ -31,164 +31,6 @@
     description: Optional[str]
     is_agent: bool = True
 
-<<<<<<< HEAD
-
-class ChainQueryPage(QueryPage[Chain]):
-    # override objects, FastAPI isn't detecting QueryPage type
-    objects: List[Chain]
-
-
-class Position(BaseModel):
-    x: float
-    y: float
-
-
-@dataclass
-class ParsedField:
-    """Field parsed from a pydantic model or a method signature."""
-
-    name: str
-    type_: Any
-    default: Any = None
-    required: bool = False
-    choices: List[Dict[str, str]] = None
-
-
-def parse_enum_choices(enum_cls: Enum) -> List[Dict[str, str]]:
-    return [
-        {"label": name, "value": value.value}
-        for name, value in enum_cls.__members__.items()
-    ]
-
-
-class NodeTypeField(BaseModel):
-    """
-    Represents a field in a component that can be configured. This includes both
-    typing information and UX information.
-
-    This class includes `get_fields_from_model` and `get_fields_from_method` helpers
-     for auto-importing fields from Pydantic model and python methods respectively.
-
-    Args:
-        name (str): The name of the field. Used to set and retrieve the value on the object.
-        label (str): The label for the field. Displayed in the user interface (UX).
-        type (str): The type of the field. Used for validation and formatting.
-        default (Any): The default value for the field when creating a new object.
-        required (bool, optional): Indicates if the field is required. Defaults to True.
-        input_type (InputType, optional): Selects the UX component for the field. Defaults to InputType.TEXT.
-        min (float, optional): The minimum value for the field (required for InputType.SLIDER). Defaults to None.
-        max (float, optional): The maximum value for the field (required for InputType.SLIDER). Defaults to None.
-        choices (List[Choice], optional): The choices for the field (required for InputType.SELECT). Defaults to None.
-        step (float, optional): The step value for the field (required for InputType.SLIDER). Defaults to None.
-        style (Dict[str, Any], optional): The Chakra UI style properties applied to the UX component. Defaults to None.
-    """
-
-    name: str
-    label: Optional[str] = None
-    type: str
-    default: Optional[Any] = None
-    required: bool = True
-    input_type: Optional[InputType] = None
-    min: Optional[float] = None
-    max: Optional[float] = None
-    choices: Optional[List[Choice]] = None
-    step: Optional[float] = None
-    style: Optional[Dict[str, Any]] = None
-
-    @model_validator(mode="before")
-    def validate_min_max(cls, values):
-        input_type = values.get("input_type")
-        min_value = values.get("min")
-        max_value = values.get("max")
-        choices = values.get("choices")
-        step = values.get("step")
-
-        if input_type == InputType.SLIDER and (min_value is None or max_value is None):
-            raise ValueError("'min' and 'max' are required for 'SLIDER' input type.")
-
-        if input_type == InputType.SELECT and choices is None:
-            raise ValueError("'choices' are required for 'SELECT' input type.")
-
-        if input_type == InputType.SLIDER and step is None:
-            raise ValueError("'step' is required for 'SLIDER' input type.")
-
-        return values
-
-    @classmethod
-    def get_fields_from_model(
-        cls,
-        model: Type[BaseModel] | Type[ABC],
-        include: Optional[List[str]] = None,
-        exclude: Optional[List[str]] = None,
-        field_options: Optional[Dict[str, Dict[str, Any]]] = None,
-    ) -> List[Dict[str, Any]]:
-        field_objs = []
-
-        annotations = {}
-        if hasattr(model, "__annotations__"):
-            annotations.update(model.__annotations__)
-        if issubclass(model, ABC):
-            for base in model.__bases__:
-                if hasattr(base, "__annotations__"):
-                    annotations.update(base.__annotations__)
-
-        for field_name, field_type in annotations.items():
-            if include and field_name not in include:
-                continue
-            if exclude and field_name in exclude:
-                continue
-
-            # skip fields that aren't primitive types. objects are handled separately
-            # as connectors.
-            if isinstance(field_type, type) and issubclass(
-                field_type, (BaseModel, ABC)
-            ):
-                continue
-
-            default = None
-            if issubclass(model, BaseModel):
-                # Pydantic v2 compat: __fields__ renamed to model_fields
-                model_fields = get_model_fields(model)
-                model_field = model_fields.get(field_name)
-                if model_field:
-                    default = model_field.default
-                    if default is PydanticUndefined:
-                        default = None
-            elif issubclass(model, ABC):
-                default = model.__dict__.get(field_name, None)
-            required = default is None and not is_optional(field_type)
-
-            field_objs.append(
-                ParsedField(
-                    name=field_name,
-                    type_=field_type,
-                    default=default,
-                    required=required,
-                )
-            )
-
-        return cls._get_fields(field_objs, field_options)
-
-    @classmethod
-    def get_fields_from_method(
-        cls,
-        method: Callable,
-        include: Optional[List[str]] = None,
-        exclude: Optional[List[str]] = None,
-        field_options: Optional[Dict[str, Dict[str, Any]]] = None,
-    ) -> List[Dict[str, Any]]:
-        fields = []
-        signature = inspect.signature(method)
-
-        # TODO: does not support @staticmethod, which drops first argument
-        #       when using inspect.signature.
-
-        for param_name, param in signature.parameters.items():
-            if include and param_name not in include:
-                continue
-            if exclude and param_name in exclude:
-                continue
-=======
     # agent pass through properties
     alias: Optional[str]
 
@@ -198,182 +40,14 @@
             values["alias"] = "unnamed"
         return values
 
->>>>>>> cc897d59
 
 class UpdateChain(CreateChain):
     pass
 
 
-<<<<<<< HEAD
-    @staticmethod
-    def _get_fields(
-        fields: List[ParsedField],
-        field_options: Optional[Dict[str, Dict[str, Any]]] = None,
-    ) -> List[Dict[str, Any]]:
-        results = []
-
-        for field in fields:
-            origin = get_origin(field.type_)
-            is_literal = origin is Literal
-            _is_optional = is_optional(field.type_)
-
-            root_field = field.type_
-            if is_literal:
-                root_field = str
-            elif _is_optional:
-                root_field = get_args(field.type_)[0]
-
-            if root_field is bool:
-                # Backwards compatibility for "boolean" type
-                # TODO: cleanup poor naming choice
-                field_type_name = "boolean"
-            else:
-                field_type_name = getattr(root_field, "__name__", str(root_field))
-
-            field_info = {
-                "name": field.name,
-                "label": cap_first(field.name),
-                "type": field_type_name,
-                "default": field.default,
-                "required": field.required,
-            }
-
-            if is_literal:
-                field_info["choices"] = [
-                    {"label": cap_first(arg), "value": arg}
-                    for arg in get_args(field.type_)
-                ]
-            elif isinstance(root_field, type) and issubclass(root_field, Enum):
-                field_info["type"] = "str"
-                field_info["choices"] = parse_enum_choices(root_field)
-
-            if field_info.get("choices", None):
-                field_info["input_type"] = "select"
-
-            if field_options and field.name in field_options:
-                field_info.update(field_options[field.name])
-
-            results.append(field_info)
-
-        return results
-
-    @classmethod
-    def get_fields(
-        cls,
-        obj: Callable | Type[BaseModel] | Type[ABC],
-        include: Optional[List[str]] = None,
-        exclude: Optional[List[str]] = None,
-        field_options: Optional[Dict[str, Dict[str, Any]]] = None,
-    ):
-        if isinstance(obj, type) and issubclass(obj, BaseModel | ABC):
-            return cls.get_fields_from_model(
-                obj, include=include, exclude=exclude, field_options=field_options
-            )
-        elif isinstance(obj, Callable):
-            return cls.get_fields_from_method(
-                obj, include=include, exclude=exclude, field_options=field_options
-            )
-
-        raise ValueError(f"Invalid object type: {type(obj)}")
-
-
-NodeTypes = Literal[
-    "agent",
-    "chain",
-    "chain_list",
-    "document_loader",
-    "embeddings",
-    "index",
-    "llm",
-    "memory",
-    "memory_backend",
-    "output_parser",
-    "parser",
-    "prompt",
-    "retriever",
-    "tool",
-    "toolkit",
-    "text_splitter",
-    "vectorstore",
-]
-
-
-class Connector(BaseModel):
-    """
-    A connection point for a property on a node.
-    """
-
-    key: str
-    type: Literal["source", "target"]
-
-    # Simplified categorization of LangChain components. Class inheritance
-    # can't be checked in JS so these categories are used for a proxy instead.
-    source_type: NodeTypes | List[NodeTypes]
-
-    # The object type this should be converted to. Used when the source will
-    # be converted to another type. e.g. VectorStore.as_retriever()
-    as_type: Optional[NodeTypes] = None
-
-    # Allow more than one connection to this connector
-    multiple: bool = False
-
-    # Chains connected to this property will join into an implicit SequentialChain
-    # when auto_sequence is True. Disable for chains to be stored as a list.
-    auto_sequence: bool = False
-
-
-class NodeType(BaseModel):
-    id: UUID = Field(default_factory=uuid4)
-    name: Optional[str] = Field(default=None, max_length=255)
-    description: Optional[str] = None
-    class_path: str = Field(..., max_length=255)
-    type: str = Field(..., max_length=255)
-    display_type: str = Field(default="node", max_length=10)
-    connectors: Optional[List[Connector]] = None
-    fields: Optional[List[NodeTypeField]] = None
-    child_field: Optional[str] = Field(None, max_length=32)
-
-    class Config:
-        from_attributes = True
-
-    @staticmethod
-    def generate_config_schema(fields: List[NodeTypeField]) -> dict:
-        """Generates a JSON schema from a list of NodeTypeField objects."""
-        schema = {"type": "object", "properties": {}, "required": []}
-        for field in fields:
-            # Determine the type of the field for the JSON schema
-            if field.type in {"str", "string"}:
-                schema_type = "string"
-            elif field.type in {"number", "float", "int", "integer"}:
-                schema_type = "number"
-            elif field.type in {"bool", "boolean"}:
-                schema_type = "boolean"
-            else:
-                schema_type = "object"
-
-            schema["properties"][field.name] = {
-                "type": schema_type,
-                "default": field.default,
-            }
-            if field.required:
-                schema["required"].append(field.name)
-
-            if field.input_type == InputType.SLIDER:
-                schema["properties"][field.name]["minimum"] = field.min
-                schema["properties"][field.name]["maximum"] = field.max
-                schema["properties"][field.name]["multipleOf"] = field.step
-
-            elif field.input_type == InputType.SELECT:
-                schema["properties"][field.name]["enum"] = [
-                    choice.value for choice in field.choices
-                ]
-
-        return schema
-=======
 class ChainQueryPage(QueryPage[Chain]):
     # override objects, FastAPI isn't detecting QueryPage type
     objects: List[Chain]
->>>>>>> cc897d59
 
 
 class Position(BaseModel):
@@ -414,13 +88,4 @@
         if instance.relation == "PROP" and not instance.key:
             raise ValueError("'key' is required for 'PROP' relation type.")
 
-<<<<<<< HEAD
-        return instance
-
-
-class PositionUpdate(BaseModel):
-    x: float
-    y: float
-=======
-        return values
->>>>>>> cc897d59
+        return instance