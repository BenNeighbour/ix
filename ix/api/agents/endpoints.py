from asgiref.sync import sync_to_async
from django.contrib.auth.models import AbstractUser
from django.db.models import Q
from fastapi import HTTPException, APIRouter, Depends
from typing import Optional
from pydantic import BaseModel
from uuid import UUID
from ix.agents.models import Agent
from ix.api.auth import get_request_user
from ix.api.chains.endpoints import DeletedItem
from ix.api.agents.types import Agent as AgentPydantic, AgentPage

__all__ = ["router", "AgentCreateUpdate"]


router = APIRouter()


class AgentCreateUpdate(BaseModel):
    name: str
    alias: str
    purpose: str
    chain_id: UUID
    model: str = "gpt-4"
    config: dict = {}


@router.post("/agents/", response_model=AgentPydantic, tags=["Agents"])
<<<<<<< HEAD
async def create_agent(agent: AgentCreateUpdate):
    agent_obj = Agent(**agent.model_dump())
=======
async def create_agent(
    agent: AgentCreateUpdate, user: AbstractUser = Depends(get_request_user)
):
    agent_obj = Agent(user=user, **agent.dict())
>>>>>>> cc897d59
    await agent_obj.asave()
    return AgentPydantic.model_validate(agent_obj)


@router.get("/agents/{agent_id}", response_model=AgentPydantic, tags=["Agents"])
async def get_agent(agent_id: str, user: AbstractUser = Depends(get_request_user)):
    try:
        query = Agent.objects.filter(pk=agent_id)
        agent = await Agent.filter_owners(user, query).aget()
    except Agent.DoesNotExist:
        raise HTTPException(status_code=404, detail="Agent not found")
    return AgentPydantic.model_validate(agent)


@router.get("/agents/", response_model=AgentPage, tags=["Agents"])
async def get_agents(
    search: Optional[str] = None,
    chat_id: Optional[UUID] = None,
    limit: int = 10,
    offset: int = 0,
    user: AbstractUser = Depends(get_request_user),
):
    query = Agent.objects.filter(is_test=False).order_by("alias")
    query = Agent.filter_owners(user, query)
    if chat_id:
        query = query.filter(chats__id=chat_id)
    if search:
        query = query.filter(Q(name__icontains=search) | Q(alias__icontains=search))

    # punting on async implementation of pagination until later
    return await sync_to_async(AgentPage.paginate)(
        output_model=AgentPydantic, queryset=query, limit=limit, offset=offset
    )


@router.put("/agents/{agent_id}", response_model=AgentPydantic, tags=["Agents"])
async def update_agent(
    agent_id: str,
    agent: AgentCreateUpdate,
    user: AbstractUser = Depends(get_request_user),
):
    try:
        query = Agent.objects.filter(pk=agent_id)
        agent_obj = await Agent.filter_owners(user, query).aget()
    except Agent.DoesNotExist:
        raise HTTPException(status_code=404, detail="Agent not found")
    for attr, value in agent.model_dump().items():
        setattr(agent_obj, attr, value)
    await agent_obj.asave()
    return agent_obj


@router.delete("/agents/{agent_id}", response_model=DeletedItem, tags=["Agents"])
async def delete_agent(agent_id: str, user: AbstractUser = Depends(get_request_user)):
    try:
        query = Agent.objects.filter(pk=agent_id)
        agent = await Agent.filter_owners(user, query).aget()
    except Agent.DoesNotExist:
        raise HTTPException(status_code=404, detail="Agent not found")
    await agent.adelete()
    return DeletedItem(id=agent_id)<|MERGE_RESOLUTION|>--- conflicted
+++ resolved
@@ -26,15 +26,10 @@
 
 
 @router.post("/agents/", response_model=AgentPydantic, tags=["Agents"])
-<<<<<<< HEAD
-async def create_agent(agent: AgentCreateUpdate):
-    agent_obj = Agent(**agent.model_dump())
-=======
 async def create_agent(
     agent: AgentCreateUpdate, user: AbstractUser = Depends(get_request_user)
 ):
-    agent_obj = Agent(user=user, **agent.dict())
->>>>>>> cc897d59
+    agent_obj = Agent(user=user, **agent.model_dump())
     await agent_obj.asave()
     return AgentPydantic.model_validate(agent_obj)
 
