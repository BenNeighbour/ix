--- conflicted
+++ resolved
@@ -20,13 +20,8 @@
 
 
 @router.post("/artifacts/", response_model=ArtifactPydantic, tags=["Artifacts"])
-<<<<<<< HEAD
-async def create_artifact(data: ArtifactCreate):
-    instance = Artifact(**data.model_dump())
-=======
 async def create_artifact(data: ArtifactCreate, user=Depends(get_request_user)):
-    instance = Artifact(user=user, **data.dict())
->>>>>>> 3a21f774
+    instance = Artifact(user=user, **data.model_dump())
     await instance.asave()
     return ArtifactPydantic.model_validate(instance)
 
@@ -80,10 +75,7 @@
     for attr, value in data.model_dump().items():
         setattr(instance, attr, value)
     await instance.asave()
-<<<<<<< HEAD
     return ArtifactPydantic.model_validate(instance)
-=======
-    return ArtifactPydantic.from_orm(instance)
 
 
 @router.get(
@@ -109,5 +101,4 @@
 
     return FileResponse(
         file_path, media_type="application/octet-stream", filename=file_name
-    )
->>>>>>> 3a21f774
+    )