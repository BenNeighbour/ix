from django.core.management.base import BaseCommand

from ix.api.components.types import NodeType as NodeTypePydantic
from ix.chains.fixture_src.agent_interaction import AGENT_INTERACTION_CHAINS

from ix.chains.fixture_src.agents import AGENTS
from ix.chains.fixture_src.artifacts import ARTIFACT_MEMORY, SAVE_ARTIFACT
from ix.chains.fixture_src.chains import CHAINS
from ix.chains.fixture_src.chat_memory_backend import (
    FILESYSTEM_MEMORY_BACKEND,
    REDIS_MEMORY_BACKEND,
)
from ix.chains.fixture_src.document_loaders import DOCUMENT_LOADERS
from ix.chains.fixture_src.embeddings import (
    OPENAI_EMBEDDINGS,
    GOOGLE_PALM_EMBEDDINGS,
    LLAMA_CPP_EMBEDDINGS,
    VERTEXAI_EMBEDDINGS,
    HUGGINGFACE_EMBEDDINGS,
    MOSAICML_INSTRUCTOR_EMBEDDINGS,
)
from ix.chains.fixture_src.ix import CHAT_MODERATOR_TYPE
from ix.chains.fixture_src.llm import LLMS
from ix.chains.fixture_src.memory import (
    CONVERSATION_BUFFER_MEMORY,
    CONVERSATION_SUMMARY_BUFFER_MEMORY,
    CONVERSATION_BUFFER_WINDOW_MEMORY,
    CONVERSATION_TOKEN_BUFFER_MEMORY,
)
from ix.chains.fixture_src.openai_functions import (
    FUNCTION_SCHEMA,
    FUNCTION_OUTPUT_PARSER,
    OPENAPI_CHAIN,
)
from ix.chains.fixture_src.parsers import PARSERS
from ix.chains.fixture_src.prompts import CHAT_PROMPT_TEMPLATE
from ix.chains.fixture_src.retriever import RETRIEVERS
from ix.chains.fixture_src.routing import ROUTING_CHAINS
from ix.chains.fixture_src.testing import MOCK_MEMORY, MOCK_CHAIN
from ix.chains.fixture_src.text_splitter import TEXT_SPLITTERS
from ix.chains.fixture_src.toolkit import TOOLKITS
from ix.chains.fixture_src.tools import TOOLS
from ix.chains.fixture_src.vectorstores import VECTORSTORES
from ix.chains.models import NodeType
from ix.secrets.models import SecretType

COMPONENTS = []

# Embeddings
COMPONENTS.extend(
    [
        OPENAI_EMBEDDINGS,
        GOOGLE_PALM_EMBEDDINGS,
        LLAMA_CPP_EMBEDDINGS,
        VERTEXAI_EMBEDDINGS,
        HUGGINGFACE_EMBEDDINGS,
        MOSAICML_INSTRUCTOR_EMBEDDINGS,
    ]
)

# Agents
COMPONENTS.extend(AGENTS)
COMPONENTS.extend(TOOLS)
COMPONENTS.extend(TOOLKITS)

# LLMS
COMPONENTS.extend(LLMS)

# Chains
COMPONENTS.extend(CHAINS)
COMPONENTS.extend(ROUTING_CHAINS)

# OpenAI Functions
COMPONENTS.extend(
    [
        FUNCTION_SCHEMA,
        FUNCTION_OUTPUT_PARSER,
        OPENAPI_CHAIN,
    ]
)

# Prompts
COMPONENTS.extend(
    [
        CHAT_PROMPT_TEMPLATE,
    ]
)

# Memory
COMPONENTS.extend(
    [
        CONVERSATION_BUFFER_MEMORY,
        CONVERSATION_BUFFER_WINDOW_MEMORY,
        CONVERSATION_SUMMARY_BUFFER_MEMORY,
        CONVERSATION_TOKEN_BUFFER_MEMORY,
    ]
)

# Memory Backends
COMPONENTS.extend(
    [
        REDIS_MEMORY_BACKEND,
        FILESYSTEM_MEMORY_BACKEND,
    ]
)

# Document retrieval
COMPONENTS.extend(PARSERS)
COMPONENTS.extend(TEXT_SPLITTERS)
COMPONENTS.extend(DOCUMENT_LOADERS)
COMPONENTS.extend(VECTORSTORES)
COMPONENTS.extend(RETRIEVERS)

# IX Misc
COMPONENTS.extend([CHAT_MODERATOR_TYPE])
COMPONENTS.extend(AGENT_INTERACTION_CHAINS)

# IX Artifacts
COMPONENTS.extend(
    [
        ARTIFACT_MEMORY,
        SAVE_ARTIFACT,
    ]
)

# Testing
COMPONENTS.extend(
    [
        MOCK_MEMORY,
        MOCK_CHAIN,
    ]
)


class Command(BaseCommand):
    """
    Imports LangChain components from python fixtures. This is used to
    generate the initial set of components in the database. This method
    creates and updates components based on the class_path field.

    This loader is preferred to json fixtures because it allows for
    python constants and functions to be used to build the fixtures.

    This data this command loads is used to generate the json fixtures
    required for tests.
    """

    help = "Imports LangChain components from python fixtures."

    def handle(self, *args, **options):
        for component in COMPONENTS:
            # validate by converting to pydantic model instance
            # TODO: COMPONENTS should be converted to pydantic models but for now
            #       expect that they are dicts and validated here.
            node_type_pydantic = NodeTypePydantic(**component)
            config_schema = node_type_pydantic.get_config_schema()
            validated_options = node_type_pydantic.model_dump(
                exclude={"id", "display_groups", "field_groups", "config_schema"}
            )

            class_path = component.get("class_path")
            if NodeType.objects.filter(class_path=class_path).exists():
                # updating existing node type
                print(f"Updating component: {class_path}")
                node_type = NodeType.objects.get(class_path=class_path)
                for key, value in validated_options.items():
                    if key == "class_path":
                        continue
                    setattr(node_type, key, value)
                node_type.config_schema = config_schema
                node_type.save()
            else:
                # creating new node type
<<<<<<< HEAD
                node_type = NodeType.objects.create(**component)

            # generate NodeType (component config)
            fields = [NodeTypeField(**field) for field in node_type.fields or []]
            node_type.config_schema = NodeTypePydantic.generate_config_schema(fields)
            node_type.save(update_fields=["config_schema"])

            # generate SecretTypes from secret fields
            node_type_pydantic = NodeTypePydantic.model_validate(node_type)
            for secret_group in node_type_pydantic.secret_groups:
                try:
                    secret_type = SecretType.objects.get(name=secret_group.key)
                except SecretType.DoesNotExist:
                    secret_type = SecretType(name=secret_group.key)
                secret_type.fields_schema = secret_group.fields_schema
                secret_type.save()
=======
                NodeType.objects.create(
                    config_schema=config_schema, **validated_options
                )
>>>>>>> 074d09f2
<|MERGE_RESOLUTION|>--- conflicted
+++ resolved
@@ -1,6 +1,6 @@
 from django.core.management.base import BaseCommand
 
-from ix.api.components.types import NodeType as NodeTypePydantic
+from ix.api.components.types import NodeType as NodeTypePydantic, NodeTypeField
 from ix.chains.fixture_src.agent_interaction import AGENT_INTERACTION_CHAINS
 
 from ix.chains.fixture_src.agents import AGENTS
@@ -171,7 +171,6 @@
                 node_type.save()
             else:
                 # creating new node type
-<<<<<<< HEAD
                 node_type = NodeType.objects.create(**component)
 
             # generate NodeType (component config)
@@ -187,9 +186,4 @@
                 except SecretType.DoesNotExist:
                     secret_type = SecretType(name=secret_group.key)
                 secret_type.fields_schema = secret_group.fields_schema
-                secret_type.save()
-=======
-                NodeType.objects.create(
-                    config_schema=config_schema, **validated_options
-                )
->>>>>>> 074d09f2
+                secret_type.save()