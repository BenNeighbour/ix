from copy import deepcopy
from pathlib import Path

import pytest
from unittest.mock import MagicMock

from langchain.chains import ConversationalRetrievalChain
from langchain.document_loaders.generic import GenericLoader
from langchain.document_loaders.parsers import LanguageParser
from langchain.embeddings import OpenAIEmbeddings
from langchain.text_splitter import TextSplitter
from langchain.vectorstores import Redis

from ix.chains.fixture_src.chains import CONVERSATIONAL_RETRIEVAL_CHAIN_CLASS_PATH
from ix.chains.fixture_src.document_loaders import GENERIC_LOADER_CLASS_PATH
from ix.chains.fixture_src.embeddings import OPENAI_EMBEDDINGS_CLASS_PATH
from ix.chains.fixture_src.parsers import LANGUAGE_PARSER_CLASS_PATH
from ix.chains.fixture_src.text_splitter import RECURSIVE_CHARACTER_SPLITTER_CLASS_PATH
from ix.chains.fixture_src.vectorstores import (
    REDIS_VECTORSTORE_CLASS_PATH,
)
from ix.chains.loaders.context import IxContext
from langchain.agents import AgentExecutor
from langchain.base_language import BaseLanguageModel
from langchain.memory import (
    ConversationBufferMemory,
    ConversationSummaryBufferMemory,
    CombinedMemory,
)
from langchain.schema import BaseChatMessageHistory, BaseMemory
from langchain.tools import BaseTool

from ix.chains.fixture_src.tools import GOOGLE_SEARCH
from ix.chains.loaders.memory import get_memory_session
from ix.chains.loaders.text_splitter import TextSplitterShim
from ix.chains.loaders.tools import extract_tool_kwargs
from ix.chains.tests.mock_memory import MockMemory
from ix.memory.artifacts import ArtifactMemory


class TestLoadLLM:
    pass


OPENAI_LLM = {
    "class_path": "langchain.chat_models.openai.ChatOpenAI",
    "config": {"verbose": True},
}

MOCK_MEMORY = {
    "class_path": "ix.chains.tests.mock_memory.MockMemory",
    "config": {"value_map": {"mock_memory_input": "mock memory"}},
}

MEMORY = {
    "class_path": "langchain.memory.ConversationBufferMemory",
    "config": {
        "input_key": "user_input",
        "memory_key": "chat_history",
    },
}

MEMORY_WITH_BACKEND = {
    "class_path": "langchain.memory.ConversationBufferMemory",
    "config": {
        "input_key": "user_input",
        "memory_key": "chat_history",
        "chat_memory": {
            "class_path": "langchain.memory.RedisChatMessageHistory",
            "config": {"url": "redis://redis:6379/0", "session_scope": "task"},
        },
    },
}

MEMORY_WITH_LLM = {
    "class_path": "langchain.memory.summary_buffer.ConversationSummaryBufferMemory",
    "config": {
        "input_key": "user_input",
        "memory_key": "chat_summary",
        "llm": {
            "class_path": "langchain.chat_models.openai.ChatOpenAI",
        },
    },
}

AGENT_MEMORY = {
    "class_path": "langchain.memory.ConversationBufferMemory",
    "config": {
        "input_key": "user_input",
        "memory_key": "chat_history",
        # agent requires return_messages=True
        "return_messages": True,
    },
}

MEMORY_WITH_SCOPE = {
    "class_path": "ix.memory.artifacts.ArtifactMemory",
    "config": {
        "memory_key": "chat_history",
        "session_scope": "chat",
        "session_prefix": "tests",
    },
}

CHAT_MESSAGES = [
    {
        "role": "system",
        "template": "You are a test bot.",
    },
    {
        "role": "user",
        "template": "{user_input}",
        "input_variables": ["user_input"],
    },
]

CHAT_MESSAGES_WITH_CHAT_HISTORY = [
    {
        "role": "system",
        "template": "You are a test bot! HISTORY: {chat_history}",
        "input_variables": ["chat_history"],
    },
    {
        "role": "user",
        "template": "{user_input}",
        "input_variables": ["user_input"],
    },
]

PROMPT_CHAT = {
    "class_path": "langchain.prompts.chat.ChatPromptTemplate",
    "config": {
        "messages": CHAT_MESSAGES,
    },
}

PROMPT_WITH_CHAT_HISTORY = {
    "class_path": "langchain.prompts.chat.ChatPromptTemplate",
    "config": {
        "messages": CHAT_MESSAGES_WITH_CHAT_HISTORY,
    },
}

LLM_CHAIN = {
    "class_path": "ix.chains.llm_chain.LLMChain",
    "config": {
        "prompt": PROMPT_CHAT,
        "llm": {
            "class_path": "langchain.chat_models.openai.ChatOpenAI",
        },
    },
}

LLM_REPLY = {
    "class_path": "ix.chains.llm_chain.LLMReply",
    "config": {
        "prompt": PROMPT_CHAT,
        "llm": {
            "class_path": "langchain.chat_models.openai.ChatOpenAI",
        },
    },
}

LLM_REPLY_WITH_HISTORY = {
    "class_path": "ix.chains.llm_chain.LLMReply",
    "config": {
        "prompt": PROMPT_WITH_CHAT_HISTORY,
        "llm": {
            "class_path": "langchain.chat_models.openai.ChatOpenAI",
        },
    },
}

LLM_REPLY_WITH_HISTORY_AND_MEMORY = {
    "class_path": "ix.chains.llm_chain.LLMReply",
    "config": {
        "prompt": PROMPT_WITH_CHAT_HISTORY,
        "memory": MEMORY,
        "llm": {
            "class_path": "langchain.chat_models.openai.ChatOpenAI",
        },
    },
}


@pytest.mark.django_db
class TestLoadMemory:
    def test_load_memory(self, load_chain):
        instance = load_chain(MEMORY)
        assert isinstance(instance, ConversationBufferMemory)

    def test_load_multiple(self, load_chain, mock_openai_key):
        """Test loading multiple memories into a CombinedMemory"""
        MEMORY2 = deepcopy(MEMORY)
        MEMORY2["config"]["memory_key"] = "chat_history2"

        LLM_CONFIG = deepcopy(LLM_REPLY_WITH_HISTORY)
        LLM_CONFIG["config"]["memory"] = [MEMORY, MEMORY2]
        chain = load_chain(LLM_CONFIG)
        instance = chain.memory
        assert isinstance(instance, CombinedMemory)
        assert len(instance.memories) == 2
        assert instance.memories[0].memory_key == "chat_history"
        assert instance.memories[1].memory_key == "chat_history2"

    def test_load_backend(self, load_chain):
        """
        A memory class can have a backend that separates memory logic from
        the storage system. ChatMemory works this way.
        """
        instance = load_chain(MEMORY_WITH_BACKEND)
        assert isinstance(instance, ConversationBufferMemory)
        assert isinstance(instance.chat_memory, BaseChatMessageHistory)

    def test_load_memory_with_scope(self, chat, load_chain):
        """
        Test loading with a scope.

        Not all memories support sessions, for example ChatMemory
        adds scoping to the backend.
        """
        chat = chat["chat"]
        chat_id = chat.task.leading_chats.first().id
        instance = load_chain(MEMORY_WITH_SCOPE)
        assert isinstance(instance, ArtifactMemory)
        assert instance.session_id == f"tests_chat_{chat_id}"

    def test_load_llm(self, load_chain, mock_openai):
        """
        Memory classes may optionally load an llm. (e.g. SummaryMemory)
        """
        instance = load_chain(MEMORY_WITH_LLM)
        assert isinstance(instance, ConversationSummaryBufferMemory)
        assert isinstance(instance.llm, BaseLanguageModel)

    def test_load_class_with_config(self, chat, mocker, load_chain):
        """
        Test loading a class whose config is defined in MEMORY_CLASSES.
        This tests configuring an external class with the required config
        to integrate into Ix
        """
        chat = chat["chat"]
        chat_id = chat.task.leading_chats.first().id

        # patch MEMORY_CLASSES to setup the test
        from ix.chains.loaders import memory

        mock_memory_classes = {
            MockMemory: {
                "supports_session": True,
            }
        }
        mocker.patch.object(memory, "MEMORY_CLASSES", mock_memory_classes)

        # load a memory that will use the mock class config
        instance = load_chain(
            {
                "class_path": "ix.chains.tests.mock_memory.MockMemory",
                "config": {
                    "session_scope": "chat",
                    "session_prefix": "tests",
                },
            },
        )
        assert isinstance(instance, MockMemory)
        assert instance.session_id == f"tests_chat_{chat_id}"


@pytest.mark.django_db
class TestLoadChatMemoryBackend:
    def test_load_chat_memory_backend(self, chat, load_chain):
        chat = chat["chat"]
        chat_id = chat.task.leading_chats.first().id

        # Config
        config = {
            "class_path": "langchain.memory.RedisChatMessageHistory",
            "config": {
                "url": "redis://redis:6379/0",
                "session_scope": "chat",
                "session_prefix": "tests",
            },
        }

        # Run
        backend = load_chain(config)
        assert backend.session_id == f"tests_chat_{chat_id}"

    def test_load_defaults(self, chat, load_chain):
        """
        ChatMemoryBackend should always load session_id. If `session` isn't present then
        load the `chat` scope by default.
        """
        chat = chat["chat"]
        chat_id = chat.task.leading_chats.first().id

        # Config
        config = {
            "class_path": "langchain.memory.RedisChatMessageHistory",
            "config": {
                "url": "redis://redis:6379/0",
            },
        }

        # Run
        backend = load_chain(config)
        assert backend.session_id == f"chat_{chat_id}"


@pytest.mark.django_db
class TestGetMemorySession:
    """Test parsing the session scope from the chain config and runtime context."""

    @pytest.mark.parametrize(
        "config, cls, expected",
        [
            # No scope - defaults to chat
            (
                {
                    "session_scope": "",
                    "session_prefix": "123",
                    "session_key": "session_id",
                },
                BaseChatMessageHistory,
                ("123_chat_1000", "session_id"),
            ),
            (
                {
                    "session_scope": None,
                    "session_prefix": "123",
                    "session_key": "session_id",
                },
                BaseChatMessageHistory,
                ("123_chat_1000", "session_id"),
            ),
            (
                {"session_prefix": "123", "session_key": "session_id"},
                BaseChatMessageHistory,
                ("123_chat_1000", "session_id"),
            ),
            # agent, task, user scopes
            (
                {
                    "session_scope": "agent",
                    "session_prefix": "456",
                    "session_key": "session_id",
                },
                BaseMemory,
                ("456_agent_1001", "session_id"),
            ),
            (
                {
                    "session_scope": "task",
                    "session_prefix": "789",
                    "session_key": "session_id",
                },
                BaseMemory,
                ("789_task_1002", "session_id"),
            ),
            (
                {
                    "session_scope": "user",
                    "session_prefix": "321",
                    "session_key": "session_id",
                },
                BaseChatMessageHistory,
                ("321_user_1003", "session_id"),
            ),
            # custom session_id_key
            (
                {"session_scope": "chat", "session_key": "chat_session"},
                BaseChatMessageHistory,
                ("chat_1000", "chat_session"),
            ),
            # no session prefix
            (
                {"session_scope": "chat", "session_key": "session_id"},
                BaseChatMessageHistory,
                ("chat_1000", "session_id"),
            ),
            # custom session prefix
            (
                {"session_scope": "chat", "session_prefix": "static_session_id"},
                BaseChatMessageHistory,
                ("static_session_id_chat_1000", "session_id"),
            ),
        ],
    )
    def test_get_memory_session(self, task, config, cls, expected):
        """Test various scope configurations."""
        context = MagicMock()
        context.task = task
        context.chat_id = "1000"
        context.agent.id = "1001"
        context.task.id = "1002"
        context.user_id = "1003"

        result = get_memory_session(config, context, cls)
        assert result == expected

    def test_parse_scope_unsupported_scope(self, task):
        config = {
            "session_scope": "unsupported_scope",
            "session_id": "123",
            "session_id_key": "session_id",
        }
        cls = BaseChatMessageHistory
        context = IxContext(agent=task.agent, chain=task.chain, task=task)
        with pytest.raises(ValueError) as excinfo:
            get_memory_session(config, context, cls)
        assert "unknown scope" in str(excinfo.value)


class TestLoadChain:
    def test_load_chain(self):
        pass


class TestExtractToolKwargs:
    @pytest.fixture
    def kwargs(self):
        return {
            "return_direct": False,
            "verbose": False,
            "tool_key1": "tool_value1",
            "tool_key2": "tool_value2",
        }

    def test_extract_tool_kwargs_returns_dict(self, kwargs):
        result = extract_tool_kwargs(kwargs)
        assert isinstance(result, dict)

    def test_extract_tool_kwargs_only_includes_tool_kwargs(self, kwargs):
        node_kwargs = kwargs.copy()
        tool_kwargs = extract_tool_kwargs(node_kwargs)
        expected_node_kwargs = {"tool_key1": "tool_value1", "tool_key2": "tool_value2"}
        expected_tool_kwargs = {
            "return_direct": False,
            "verbose": False,
        }
        assert tool_kwargs == expected_tool_kwargs
        assert expected_node_kwargs == node_kwargs


GOOGLE_SEARCH_CONFIG = {
    "class_path": GOOGLE_SEARCH["class_path"],
    "name": "tester",
    "description": "test",
    "config": {},
}


@pytest.fixture()
def mock_google_api_key(monkeypatch):
    monkeypatch.setenv("GOOGLE_API_KEY", "MOCK_KEY")
    monkeypatch.setenv("GOOGLE_CSE_ID", "MOCK_ID")


@pytest.mark.django_db
class TestGoogleTools:
    async def test_load_tools(self, aload_chain, mock_google_api_key):
        """Test that tools can be loaded."""
        config = {
            "class_path": GOOGLE_SEARCH["class_path"],
            "name": "tester",
            "description": "test",
            "config": {},
        }

        instance = await aload_chain(config)
        assert isinstance(instance, BaseTool)


@pytest.mark.django_db
class TestLoadAgents:
    # list of known agents. This list may not be exhaustive
    # of all agents available since functions are dynamically
    # loaded from LangChain code.
    KNOWN_AGENTS = [
        "initialize_zero_shot_react_description",
        "initialize_conversational_react_description",
        "initialize_chat_zero_shot_react_description",
        "initialize_chat_conversational_react_description",
        "initialize_structured_chat_zero_shot_react_description",
        "initialize_openai_functions",
        "initialize_openai_multi_functions",
    ]

    def test_init_functions(self):
        """Test that agent init wrappers were generated."""
        from ix.chains.loaders.agents import FUNCTION_NAMES

        for name in self.KNOWN_AGENTS:
            assert name in FUNCTION_NAMES

    async def test_load_agents(self, aload_chain, mock_openai, mock_google_api_key):
        """Test that agent can be loaded."""

        agents = [
            "initialize_zero_shot_react_description",
            "initialize_conversational_react_description",
            "initialize_chat_zero_shot_react_description",
            "initialize_chat_conversational_react_description",
            "initialize_structured_chat_zero_shot_react_description",
            "initialize_openai_functions",
            "initialize_openai_multi_functions",
        ]

        for name in agents:
            config = {
                "class_path": f"ix.chains.loaders.agents.{name}",
                "name": "tester",
                "description": "test",
                "config": {"tools": [GOOGLE_SEARCH_CONFIG], "llm": OPENAI_LLM},
            }

            instance = await aload_chain(config)
            assert isinstance(instance, AgentExecutor)

<<<<<<< HEAD
    async def test_agent_memory(self, mock_openai, aload_chain, mock_google_api_key):
        config = {
            "class_path": "ix.chains.loaders.agents.initialize_zero_shot_react_description",
            "name": "tester",
            "description": "test",
            "config": {
                "tools": [GOOGLE_SEARCH_CONFIG],
                "llm": OPENAI_LLM,
                "memory": AGENT_MEMORY,
            },
        }
        executor = await aload_chain(config)
        assert isinstance(executor, AgentExecutor)  # sanity check
        # TODO: need additional tests to verify memory is working:
        # 1. test that prompt includes placeholders
        # 2. test that memory keys are correct
        # 3. test that memory is loaded for agent
        raise NotImplementedError()

    async def test_agent_memory_misconfigured(
        self, mock_openai, aload_chain, mock_google_api_key
    ):
        """test agent/memory misconfigurations that should raise errors
        - memory class must have `return_messages=True`
        """
        config = {
            "class_path": "ix.chains.loaders.agents.initialize_zero_shot_react_description",
            "name": "tester",
            "description": "test",
            "config": {
                "tools": [GOOGLE_SEARCH_CONFIG],
                "llm": OPENAI_LLM,
                "memory": MEMORY,
            },
        }
        with pytest.raises(ValueError) as excinfo:
            await aload_chain(config)
            assert "Agents require return_messages=True" in str(excinfo.value)
=======

TEST_DATA = Path("/var/app/test_data")
TEST_DOCUMENTS = TEST_DATA / "documents"

LANGUAGE_PARSER = {
    "class_path": LANGUAGE_PARSER_CLASS_PATH,
    "config": {
        "language": "python",
    },
}

DOCUMENT_LOADER = {
    "class_path": GENERIC_LOADER_CLASS_PATH,
    "config": {
        "parser": LANGUAGE_PARSER,
        "path": str(TEST_DOCUMENTS),
        "suffixes": [".py"],
    },
}

TEXT_SPLITTER = {
    "class_path": RECURSIVE_CHARACTER_SPLITTER_CLASS_PATH,
    "config": {"language": "python", "document_loader": DOCUMENT_LOADER},
}

EMBEDDINGS = {
    "class_path": OPENAI_EMBEDDINGS_CLASS_PATH,
    "config": {"model": "text-embedding-ada-002"},
}

REDIS_VECTORSTORE = {
    "class_path": REDIS_VECTORSTORE_CLASS_PATH,
    "config": {
        "embedding": EMBEDDINGS,
        "documents": TEXT_SPLITTER,
        "redis_url": "redis://redis:6379/0",
        "index_name": "tests",
    },
}

CONVERSATIONAL_RETRIEVAL_CHAIN = {
    "class_path": CONVERSATIONAL_RETRIEVAL_CHAIN_CLASS_PATH,
    "config": {"llm": OPENAI_LLM, "retriever": REDIS_VECTORSTORE},
}


@pytest.mark.django_db
class TestLoadRetrieval:
    """Test loading retrieval components.

    This is a test of loading mechanism for the various retrieval components.
    It is not an exhaustive test that all retrieval components work as expected.
    The tests verify that any special loading logic for the components is working.
    """

    async def test_load_language_parser(self, aload_chain):
        component = await aload_chain(LANGUAGE_PARSER)
        assert isinstance(component, LanguageParser)
        assert component.language == "python"

    async def test_load_document_loader(self, aload_chain):
        component = await aload_chain(DOCUMENT_LOADER)
        assert isinstance(component, GenericLoader)
        assert isinstance(component.blob_parser, LanguageParser)

        # non-exhaustive test of document loading
        documents = component.load()
        sources = {doc.metadata["source"] for doc in documents}
        expected_sources = {
            str(TEST_DOCUMENTS / "foo.py"),
            str(TEST_DOCUMENTS / "bar.py"),
        }
        assert sources == expected_sources

    async def test_load_text_splitter(self, aload_chain):
        component = await aload_chain(TEXT_SPLITTER)
        assert isinstance(component, TextSplitterShim)
        assert isinstance(component.document_loader, GenericLoader)
        assert isinstance(component.text_splitter, TextSplitter)

        # sanity check that the splitter splits text
        # does not test the actual splitting algorithm
        with open(TEST_DOCUMENTS / "foo.py", "r") as foo_file:
            foo_content = foo_file.read()
        split_texts = component.text_splitter.split_text(foo_content)
        assert len(split_texts) >= 1

    async def test_load_embeddings(self, aload_chain):
        component = await aload_chain(EMBEDDINGS)
        assert isinstance(component, OpenAIEmbeddings)

    async def test_load_vectorstore(
        self, clean_redis, aload_chain, mock_openai_embeddings
    ):
        component = await aload_chain(REDIS_VECTORSTORE)
        assert isinstance(component, Redis)

    async def test_load_conversational_chain(
        self, clean_redis, aload_chain, mock_openai_embeddings
    ):
        """Test loading a fully configured conversational chain."""
        component = await aload_chain(CONVERSATIONAL_RETRIEVAL_CHAIN)
        assert isinstance(component, ConversationalRetrievalChain)
>>>>>>> a6c3dff8
<|MERGE_RESOLUTION|>--- conflicted
+++ resolved
@@ -517,7 +517,6 @@
             instance = await aload_chain(config)
             assert isinstance(instance, AgentExecutor)
 
-<<<<<<< HEAD
     async def test_agent_memory(self, mock_openai, aload_chain, mock_google_api_key):
         config = {
             "class_path": "ix.chains.loaders.agents.initialize_zero_shot_react_description",
@@ -556,7 +555,7 @@
         with pytest.raises(ValueError) as excinfo:
             await aload_chain(config)
             assert "Agents require return_messages=True" in str(excinfo.value)
-=======
+
 
 TEST_DATA = Path("/var/app/test_data")
 TEST_DOCUMENTS = TEST_DATA / "documents"
@@ -659,5 +658,4 @@
     ):
         """Test loading a fully configured conversational chain."""
         component = await aload_chain(CONVERSATIONAL_RETRIEVAL_CHAIN)
-        assert isinstance(component, ConversationalRetrievalChain)
->>>>>>> a6c3dff8
+        assert isinstance(component, ConversationalRetrievalChain)